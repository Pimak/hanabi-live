package main

import (
	"net/http"
	"os"
	"path"
	"strconv"
	"text/template"
	"time"

	"github.com/didip/tollbooth"
	"github.com/didip/tollbooth_gin"
	sentrygin "github.com/getsentry/sentry-go/gin"
	"github.com/gin-contrib/gzip"
	gsessions "github.com/gin-contrib/sessions"
	"github.com/gin-contrib/sessions/cookie"
	"github.com/gin-gonic/gin"
)

type TemplateData struct {
<<<<<<< HEAD
=======
	// Shared
	WebsiteName string
>>>>>>> 77e195ff
	Title       string // Used to populate the "<title>" tag
	Domain      string // Used to validate that the user is going to the correct URL
	Version     int
	Compiling   bool // True if we are currently recompiling the TypeScript client
<<<<<<< HEAD
	WebpackPort int
=======

	// Profile
	Name       string
	NamesTitle string

	// History
	History      []*GameHistory
	SpecificSeed bool
	Tags         map[int][]string

	// Scores
	DateJoined                 string
	NumGames                   int
	TimePlayed                 string
	NumGamesSpeedrun           int
	TimePlayedSpeedrun         string
	NumMaxScores               int
	TotalMaxScores             int
	PercentageMaxScores        string
	NumMaxScoresPerType        []int    // Used on the "Missing Scores" page
	PercentageMaxScoresPerType []string // Used on the "Missing Scores" page
	VariantStats               []UserVariantStats

	// Stats
	NumVariants int
	Variants    []VariantStatsData

	// Variants
	BestScores    []int
	MaxScoreRate  string
	MaxScore      int
	AverageScore  string
	NumStrikeouts int
	StrikeoutRate string
	RecentGames   []*GameHistory
>>>>>>> 77e195ff
}

const (
	// The name supplied to the Gin session middleware can be any arbitrary string
	HTTPSessionName    = "hanabi.sid"
	HTTPSessionTimeout = 60 * 60 * 24 * 365 // 1 year in seconds
	HTTPReadTimeout    = 5 * time.Second
	HTTPWriteTimeout   = 10 * time.Second
)

var (
	domain       string
	GATrackingID string
	webpackPort  int

	// HTTPClientWithTimeout is used for sending web requests to external sites,
	// which is used in various middleware
	// We don't want to use the default http.Client because it has no default timeout set
	HTTPClientWithTimeout = &http.Client{
		Timeout: HTTPWriteTimeout,
	}
)

func httpInit() {
	// Read some configuration values from environment variables
	// (they were loaded from the ".env" file in "main.go")
	domain = os.Getenv("DOMAIN")
	if len(domain) == 0 {
		logger.Info("The \"DOMAIN\" environment variable is blank; aborting HTTP initialization.")
		return
	}
	sessionSecret := os.Getenv("SESSION_SECRET")
	if len(sessionSecret) == 0 {
		logger.Info("The \"SESSION_SECRET\" environment variable is blank; " +
			"aborting HTTP initialization.")
		return
	}
	portString := os.Getenv("PORT")
	var port int
	if len(portString) == 0 {
		port = 80
	} else {
		if v, err := strconv.Atoi(portString); err != nil {
			logger.Fatal("Failed to convert the \"PORT\" environment variable to a number.")
			return
		} else {
			port = v
		}
	}
	tlsCertFile := os.Getenv("TLS_CERT_FILE")
	tlsKeyFile := os.Getenv("TLS_KEY_FILE")
	useTLS := false
	if len(tlsCertFile) != 0 && len(tlsKeyFile) != 0 {
		useTLS = true
		if port == 80 {
			port = 443
		}
	}
	GATrackingID = os.Getenv("GA_TRACKING_ID")
	webpackPortString := os.Getenv("WEBPACK_DEV_SERVER_PORT")
	if len(webpackPortString) == 0 {
		webpackPort = 8080
	} else {
		if v, err := strconv.Atoi(webpackPortString); err != nil {
			logger.Fatal("Failed to convert the \"WEBPACK_DEV_SERVER_PORT\" environment variable to a number.")
			return
		} else {
			webpackPort = v
		}
	}

	// Create a new Gin HTTP router
	gin.SetMode(gin.ReleaseMode)                       // Comment this out to debug HTTP stuff
	httpRouter := gin.Default()                        // Has the "Logger" and "Recovery" middleware attached
	httpRouter.Use(gzip.Gzip(gzip.DefaultCompression)) // Add GZip compression middleware

	// Attach rate-limiting middleware from Tollbooth
	// The limiter works per path request,
	// meaning that a user can only request one specific path every X seconds
	// Thus, this does not impact the ability of a user to download CSS and image files all at once
	// (However, we do not want to use the rate-limiter in development, since we might have multiple
	// tabs open that are automatically-refreshing with webpack-dev-server)
	if !isDev {
		limiter := tollbooth.NewLimiter(2, nil) // Limit each user to 2 requests per second
		limiter.SetMessage(http.StatusText(http.StatusTooManyRequests))
		limiterMiddleware := tollbooth_gin.LimitHandler(limiter)
		httpRouter.Use(limiterMiddleware)
	}

	// Create a session store
	httpSessionStore := cookie.NewStore([]byte(sessionSecret))
	options := gsessions.Options{
		Path:   "/",                // The cookie should apply to the entire domain
		MaxAge: HTTPSessionTimeout, // In seconds
	}
	if !isDev {
		// Bind the cookie to this specific domain for security purposes
		options.Domain = domain
		// Only send the cookie over HTTPS:
		// https://www.owasp.org/index.php/Testing_for_cookies_attributes_(OTG-SESS-002)
		options.Secure = useTLS
		// Mitigate XSS attacks:
		// https://www.owasp.org/index.php/HttpOnly
		options.HttpOnly = true
		// Mitigate CSRF attacks:
		// https://developer.mozilla.org/en-US/docs/Web/HTTP/Cookies#SameSite_cookies
		options.SameSite = http.SameSiteStrictMode
	}
	httpSessionStore.Options(options)

	// Attach the sessions middleware
	httpRouter.Use(gsessions.Sessions(HTTPSessionName, httpSessionStore))

	// Initialize Google Analytics
	if len(GATrackingID) > 0 {
		httpRouter.Use(httpGoogleAnalytics) // Attach the Google Analytics middleware
	}

	// Attach the Sentry middleware
	if usingSentry {
		httpRouter.Use(sentrygin.New(sentrygin.Options{
			// https://github.com/getsentry/sentry-go/blob/master/gin/sentrygin.go
			Repanic: true, // Recommended as per the documentation
			Timeout: HTTPWriteTimeout,
		}))
	}

	// Path handlers (for cookies and logging in)
	httpRouter.POST("/login", httpLogin)
	httpRouter.GET("/logout", httpLogout)
	httpRouter.GET("/test-cookie", httpTestCookie)
	httpRouter.GET("/ws", httpWS)

	// Path handlers (for the main website)
	httpRouter.GET("/", httpMain)
	httpRouter.GET("/replay", httpMain)
	httpRouter.GET("/replay/:gameID", httpMain)
	httpRouter.GET("/replay/:gameID/:turn", httpMain)
	httpRouter.GET("/shared-replay", httpMain)
	httpRouter.GET("/shared-replay/:gameID", httpMain)
	httpRouter.GET("/shared-replay/:gameID/:turn", httpMain)
	httpRouter.GET("/create-table", httpMain)
	httpRouter.GET("/test", httpMain)
	httpRouter.GET("/test/:testNum", httpMain)

	// Path handlers (for development)
	// ("/dev" is the same as "/" but uses webpack-dev-server to serve JavaScript)
	httpRouter.GET("/dev", httpMain)
	httpRouter.GET("/dev/", httpMain)
	httpRouter.GET("/dev/replay", httpMain)
	httpRouter.GET("/dev/replay/:gameID", httpMain)
	httpRouter.GET("/dev/replay/:gameID/:turn", httpMain)
	httpRouter.GET("/dev/shared-replay", httpMain)
	httpRouter.GET("/dev/shared-replay/:gameID", httpMain)
	httpRouter.GET("/dev/shared-replay/:gameID/:turn", httpMain)
	httpRouter.GET("/dev/create-table", httpMain)
	httpRouter.GET("/dev/test", httpMain)
	httpRouter.GET("/dev/test/:testNum", httpMain)

	// Path handlers for other URLs
	httpRouter.GET("/scores", httpScores)
	httpRouter.GET("/scores/:player1", httpScores)
	httpRouter.GET("/profile", httpScores) // "/profile" is an alias for "/scores"
	httpRouter.GET("/profile/:player1", httpScores)
	httpRouter.GET("/history", httpHistory)
	httpRouter.GET("/history/:player1", httpHistory)
	httpRouter.GET("/history/:player1/:player2", httpHistory)
	httpRouter.GET("/history/:player1/:player2/:player3", httpHistory)
	httpRouter.GET("/history/:player1/:player2/:player3/:player4", httpHistory)
	httpRouter.GET("/history/:player1/:player2/:player3/:player4/:player5", httpHistory)
	httpRouter.GET("/history/:player1/:player2/:player3/:player4/:player5/:player6", httpHistory)
	httpRouter.GET("/missing-scores", httpMissingScores)
	httpRouter.GET("/missing-scores/:player1", httpMissingScores)
	httpRouter.GET("/missing-scores/:player1/:player2", httpMissingScoresMultiple)
	httpRouter.GET("/missing-scores/:player1/:player2/:player3", httpMissingScoresMultiple)
	httpRouter.GET("/missing-scores/:player1/:player2/:player3/:player4", httpMissingScoresMultiple)
	httpRouter.GET("/missing-scores/:player1/:player2/:player3/:player4/:player5", httpMissingScoresMultiple)
	httpRouter.GET("/missing-scores/:player1/:player2/:player3/:player4/:player5/:player6", httpMissingScoresMultiple)
	httpRouter.GET("/tags", httpTags)
	httpRouter.GET("/tags/:player1", httpTags)
	httpRouter.GET("/seed", httpSeed)
	httpRouter.GET("/seed/:seed", httpSeed) // Display all games played on a given seed
	httpRouter.GET("/stats", httpStats)
	httpRouter.GET("/variant", httpVariant)
	httpRouter.GET("/variant/:id", httpVariant)
	httpRouter.GET("/tag", httpTag)
	httpRouter.GET("/tag/:tag", httpTag)
	httpRouter.GET("/videos", httpVideos)
	httpRouter.GET("/password-reset", httpPasswordReset)
	httpRouter.POST("/password-reset", httpPasswordResetPost)

	// Path handlers for bots, developers, researchers, etc.
	httpRouter.GET("/export", httpExport)
	httpRouter.GET("/export/:game", httpExport)

	// Other
	httpRouter.Static("/public", path.Join(projectPath, "public"))
	httpRouter.StaticFile("/favicon.ico", path.Join(projectPath, "public", "img", "favicon.ico"))

	if useTLS {
		// Create the LetsEncrypt directory structure
		// (CertBot will look for data in "/.well-known/acme-challenge/####")
		letsEncryptPath := path.Join(projectPath, "letsencrypt")
		wellKnownPath := path.Join(letsEncryptPath, ".well-known")
		acmeChallengePath := path.Join(wellKnownPath, "acme-challenge")
		if _, err := os.Stat(letsEncryptPath); os.IsNotExist(err) {
			if err := os.MkdirAll(acmeChallengePath, 0755); err != nil {
				logger.Fatal("Failed to create the \""+acmeChallengePath+"\" directory:", err)
			}
		}
		if _, err := os.Stat(wellKnownPath); os.IsNotExist(err) {
			if err := os.MkdirAll(acmeChallengePath, 0755); err != nil {
				logger.Fatal("Failed to create the \""+acmeChallengePath+"\" directory:", err)
			}
		}
		if _, err := os.Stat(acmeChallengePath); os.IsNotExist(err) {
			if err := os.MkdirAll(acmeChallengePath, 0755); err != nil {
				logger.Fatal("Failed to create the \""+acmeChallengePath+"\" directory:", err)
			}
		}

		// We want all HTTP requests to be redirected to HTTPS
		// (but make an exception for Let's Encrypt)
		// The Gin router is using the default serve mux,
		// so we need to create a new fresh one for the HTTP handler
		HTTPServeMux := http.NewServeMux()
		HTTPServeMux.Handle(
			"/.well-known/acme-challenge/",
			http.FileServer(http.FileSystem(http.Dir(letsEncryptPath))),
		)
		HTTPServeMux.Handle(
			"/",
			http.HandlerFunc(func(w http.ResponseWriter, req *http.Request) {
				http.Redirect(
					w,
					req,
					"https://"+req.Host+req.URL.String(),
					http.StatusMovedPermanently,
				)
			}),
		)

		// ListenAndServe is blocking, so we need to start listening in a new goroutine
		go func() {
			// We need to create a new http.Server because the default one has no timeouts
			// https://blog.cloudflare.com/the-complete-guide-to-golang-net-http-timeouts/
			HTTPRedirectServerWithTimeout := &http.Server{
				Addr:         "0.0.0.0:80", // Listen on all IP addresses
				Handler:      HTTPServeMux,
				ReadTimeout:  HTTPReadTimeout,
				WriteTimeout: HTTPWriteTimeout,
			}
			if err := HTTPRedirectServerWithTimeout.ListenAndServe(); err != nil {
				logger.Fatal("ListenAndServe failed to start on port 80.")
				return
			}
			logger.Fatal("ListenAndServe ended for port 80.")
		}()
	}

	// Start listening and serving requests (which is blocking)
	// We need to create a new http.Server because the default one has no timeouts
	// https://blog.cloudflare.com/the-complete-guide-to-golang-net-http-timeouts/
	logger.Info("Listening on port " + strconv.Itoa(port) + ".")
	HTTPServerWithTimeout := &http.Server{
		Addr:         "0.0.0.0:" + strconv.Itoa(port), // Listen on all IP addresses
		Handler:      httpRouter,
		ReadTimeout:  HTTPReadTimeout,
		WriteTimeout: HTTPWriteTimeout,
	}
	if useTLS {
		if err := HTTPServerWithTimeout.ListenAndServeTLS(tlsCertFile, tlsKeyFile); err != nil {
			logger.Fatal("ListenAndServeTLS failed:", err)
			return
		}
		logger.Fatal("ListenAndServeTLS ended prematurely.")
	} else {
		if err := HTTPServerWithTimeout.ListenAndServe(); err != nil {
			logger.Fatal("ListenAndServe failed:", err)
			return
		}
		logger.Fatal("ListenAndServe ended prematurely.")
	}
}

// httpServeTemplate combines a standard HTML header with the body for a specific page
// (we want the same HTML header for all pages)
func httpServeTemplate(w http.ResponseWriter, data TemplateData, templateName ...string) {
	viewsPath := path.Join(projectPath, "server", "src", "views")
	layoutPath := path.Join(viewsPath, "layout.tmpl")
	logoPath := path.Join(viewsPath, "logo.tmpl")

	// Turn the slice of file names into a slice of full paths
	for i := 0; i < len(templateName); i++ {
		templateName[i] = path.Join(viewsPath, templateName[i]+".tmpl")
	}

	// Ensure that the layout file exists
	if _, err := os.Stat(layoutPath); os.IsNotExist(err) {
		logger.Error("The layout template does not exist.")
		http.Error(
			w,
			http.StatusText(http.StatusInternalServerError),
			http.StatusInternalServerError,
		)
		return
	}

	// Return a 404 if the template doesn't exist or it is a directory
	if info, err := os.Stat(layoutPath); os.IsNotExist(err) {
		http.Error(w, http.StatusText(http.StatusNotFound), http.StatusNotFound)
		return
	} else if info.IsDir() {
		http.Error(w, http.StatusText(http.StatusNotFound), http.StatusNotFound)
		return
	}

	// Append the main layout to our list of layouts
	templateName = append(templateName, layoutPath)

	// Append the nav bar logo to our list of layouts
	templateName = append(templateName, logoPath)

	// Create the template
	var tmpl *template.Template
	if v, err := template.ParseFiles(templateName...); err != nil {
		logger.Error("Failed to create the template:", err.Error())
		http.Error(
			w,
			http.StatusText(http.StatusInternalServerError),
			http.StatusInternalServerError,
		)
		return
	} else {
		tmpl = v
	}

	// Since we are using the GZip middleware, we have to specify the content type,
	// or else the page will be downloaded by the browser as "download.gz"
	w.Header().Set("Content-Type", "text/html; charset=utf-8")

	// Add extra data that should be the same for every page request
	data.WebsiteName = websiteName

	// Execute the template and send it to the user
	if err := tmpl.ExecuteTemplate(w, "layout", data); err != nil {
		if isCommonHTTPError(err.Error()) {
			logger.Info("Ordinary error when executing the template: " + err.Error())
		} else {
			logger.Error("Failed to execute the template: " + err.Error())
		}
		http.Error(
			w,
			http.StatusText(http.StatusInternalServerError),
			http.StatusInternalServerError,
		)
	}
}<|MERGE_RESOLUTION|>--- conflicted
+++ resolved
@@ -18,18 +18,13 @@
 )
 
 type TemplateData struct {
-<<<<<<< HEAD
-=======
 	// Shared
 	WebsiteName string
->>>>>>> 77e195ff
 	Title       string // Used to populate the "<title>" tag
 	Domain      string // Used to validate that the user is going to the correct URL
 	Version     int
 	Compiling   bool // True if we are currently recompiling the TypeScript client
-<<<<<<< HEAD
 	WebpackPort int
-=======
 
 	// Profile
 	Name       string
@@ -51,6 +46,7 @@
 	PercentageMaxScores        string
 	NumMaxScoresPerType        []int    // Used on the "Missing Scores" page
 	PercentageMaxScoresPerType []string // Used on the "Missing Scores" page
+	NumTotalPlayers            int      // Used on the "Missing Scores" page
 	VariantStats               []UserVariantStats
 
 	// Stats
@@ -65,7 +61,6 @@
 	NumStrikeouts int
 	StrikeoutRate string
 	RecentGames   []*GameHistory
->>>>>>> 77e195ff
 }
 
 const (
