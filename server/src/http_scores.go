--- conflicted
+++ resolved
@@ -7,29 +7,6 @@
 	"github.com/gin-gonic/gin"
 )
 
-<<<<<<< HEAD
-type ProfileData struct {
-	Title string
-
-	Name                       string
-	NamesTitle                 string // Used on the "History" page
-	DateJoined                 string
-	NumGames                   int
-	TimePlayed                 string
-	NumGamesSpeedrun           int
-	TimePlayedSpeedrun         string
-	NumMaxScores               int
-	TotalMaxScores             int
-	PercentageMaxScores        string
-	NumMaxScoresPerType        []int    // Used on the "Missing Scores" page
-	PercentageMaxScoresPerType []string // Used on the "Missing Scores" page
-	NumTotalPlayers            int      // Used on the "Missing Scores" page (for multiple people)
-
-	VariantStats []UserVariantStats
-}
-
-=======
->>>>>>> 77e195ff
 type UserVariantStats struct {
 	ID            int
 	Name          string
@@ -136,12 +113,7 @@
 		numMaxScoresPerType,
 	)
 
-<<<<<<< HEAD
-	data := ProfileData{
-		Title:                      "Scores",
-=======
 	data := TemplateData{
->>>>>>> 77e195ff
 		Name:                       user.Username,
 		DateJoined:                 dateJoined,
 		NumGames:                   profileStats.NumGames,
