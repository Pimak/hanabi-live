--- conflicted
+++ resolved
@@ -84,11 +84,7 @@
             return;
         }
 
-<<<<<<< HEAD
         data.target = game.deck.length - 1; // The final card
-=======
-        data.target = game.deck.length - 1;
->>>>>>> dcead7e9
         playerPlayCard(data);
 
     } else if (data.type === 4) {
@@ -177,13 +173,8 @@
     game.players[i].socket.emit('message', {
         type: 'action',
         resp: {
-<<<<<<< HEAD
             can_clue:            (game.clue_num > 0 ? true : false),
             can_discard:         (game.clue_num < 8 ? true : false),
-=======
-            can_clue: (game.clue_num > 0 ? true : false),
-            can_discard: (game.clue_num < 8 ? true : false),
->>>>>>> dcead7e9
             can_blind_play_deck: (game.deckIndex === game.deck.length - 1 ? true : false),
         },
     });
@@ -372,19 +363,11 @@
     console.log('GAME.DECKINDEX:', game.deckIndex);
     console.log('CARD.ORDER:', card.order);
     game.actions.push({
-<<<<<<< HEAD
         type:  'draw',
-        order: card.order,
+        who:   data.index,
         rank:  card.rank,
         suit:  card.suit,
-        who:   data.index,
-=======
-        type: 'draw',
-        rank: card.rank,
-        suit: card.suit,
-        order: game.deckIndex,
-        who: data.index,
->>>>>>> dcead7e9
+        order: card.order,
     });
     game.deckIndex++;
 
@@ -415,15 +398,9 @@
 
     // Send the "game_over" message
     game.actions.push({
-<<<<<<< HEAD
         type:  'game_over',
         loss:  loss,
         score: game.score,
-=======
-        type: 'game_over',
-        score: game.score,
-        loss:  loss,
->>>>>>> dcead7e9
     });
     notify.gameAction(data);
 
