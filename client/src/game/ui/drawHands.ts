import Konva from 'konva';
import { CARD_W, CARD_H } from '../../constants';
import { getCharacter } from '../data/gameData';
import * as hand from '../rules/hand';
import Character from '../types/Character';
import CardLayout from './CardLayout';
import TextWithTooltip from './controls/TextWithTooltip';
import globals from './globals';
import NameFrame from './NameFrame';
import * as tooltips from './tooltips';

interface HandConfig {
  x: number;
  y: number;
  w: number;
  h: number;
  rot?: number;
}

// Local variables
const handPos: HandConfig[][] = [];
const namePos: HandConfig[][] = [];
const namePosBGA: HandConfig[][] = [];

export default function drawHands(winW: number, winH: number) {
  // Constants
  const numPlayers = globals.playerNames.length;
  const numCardsPerHand = hand.cardsPerHand(
    numPlayers,
    globals.options.oneExtraCard,
    globals.options.oneLessCard,
  );

  /* eslint-disable object-curly-newline */

  // In Keldon mode, the hand positions are different depending on the amount of players,
  // so they have to be hard coded
  const handPos6H = 0.165; // 5-player is 0.189
  const handPos6Ratio = 0.34 / 0.189;
  const handPos6W = handPos6H * handPos6Ratio * 0.75;
  handPos[2] = [
    { x: 0.19, y: 0.77, w: 0.42, h: 0.189, rot: 0 },
    { x: 0.19, y: 0.01, w: 0.42, h: 0.189, rot: 0 },
  ];
  handPos[3] = [
    { x: 0.19, y: 0.77, w: 0.42, h: 0.189, rot: 0 },
    { x: 0.01, y: 0.71, w: 0.41, h: 0.189, rot: -78 },
    { x: 0.705, y: 0, w: 0.41, h: 0.189, rot: 78 },
  ];
  handPos[4] = [
    { x: 0.23, y: 0.77, w: 0.34, h: 0.189, rot: 0 },
    { x: 0.015, y: 0.7, w: 0.34, h: 0.189, rot: -78 },
    { x: 0.23, y: 0.01, w: 0.34, h: 0.189, rot: 0 },
    { x: 0.715, y: 0.095, w: 0.34, h: 0.189, rot: 78 },
  ];
  handPos[5] = [
    { x: 0.23, y: 0.77, w: 0.34, h: 0.189, rot: 0 },
    { x: 0.03, y: 0.77, w: 0.301, h: 0.18, rot: -90 },
    { x: 0.0205, y: 0.009, w: 0.34, h: 0.189, rot: 0 },
    { x: 0.44, y: 0.009, w: 0.34, h: 0.189, rot: 0 },
    { x: 0.77, y: 0.225, w: 0.301, h: 0.18, rot: 90 },
  ];
  handPos[6] = [
    { x: 0.273, y: 0.77, w: 0.34 * 0.75, h: 0.189, rot: 0 },
    { x: 0.03, y: 0.72, w: 0.301 * 0.8, h: 0.18, rot: -90 },
    { x: 0.0235, y: 0.009, w: handPos6W, h: handPos6H, rot: 0 },
    { x: 0.289, y: 0.009, w: handPos6W, h: handPos6H, rot: 0 },
    { x: 0.5535, y: 0.009, w: handPos6W, h: handPos6H, rot: 0 },
    { x: 0.77, y: 0.292, w: 0.301 * 0.8, h: 0.18, rot: 90 },
  ];

  // In Board Game Arena mode, the hands are all in a line,
  // so they do not have to be hard coded
  const handPosBGA: HandConfig[][] = [];
  if (!globals.lobby.settings.keldonMode) {
    let leftX = 0.430; // This is 0.020 away from the action log
    const rightX = 0.780; // This is 0.020 away from the clue log
    let topY = 0.03;
    const bottomY = 0.96;
    let cardSpacing = 0.1; // The amount of card widths between adjacent cards
    const handSpacing = 0.45; // The amount of hand heights between adjacent hands

    if (numPlayers >= 4) {
      // The hands would overlap with the timer for spectators
      // or the hypothetical controls during a shared replay
      leftX = 0.440;
    }
    if (numPlayers >= 5) {
      // Create a bit more space for the cards
      topY -= 0.005;
    }

    if (numCardsPerHand <= 4) {
      // We don't need to keep the cards so close to each other
      cardSpacing = 0.2;
    }

    // The ratio of hand width to card width
    const widthRatio = (numCardsPerHand * (1 + cardSpacing)) - cardSpacing;
    const maxCardWidth = (rightX - leftX) / widthRatio;
    // The ratio of hand height to the total height used by the hands (not including name frames)
    const heightRatio = (numPlayers * (1 + handSpacing)) - handSpacing;
    const maxCardHeight = (bottomY - topY) / heightRatio;

    // We need this because all of the other variables are defined relative to the canvas dimensions
    const relativeCardRatio = (CARD_W / winW) / (CARD_H / winH);

    let handX;
    let handY;
    let handW;
    let handH;
    if (maxCardWidth / maxCardHeight <= relativeCardRatio) {
      // If we were to stretch the hands as much as possible, the cards would be too tall
      // So, the limiting factor on card size is the width
      handX = leftX;
      handY = topY;
      handW = rightX - leftX;
      handH = maxCardWidth / relativeCardRatio;
    } else {
      handW = maxCardHeight * relativeCardRatio * widthRatio;
      handH = maxCardHeight; // The height of cards and hands are the same
      handX = (rightX + leftX - handW) / 2;
      handY = topY;
    }

    handPosBGA[numPlayers] = [];
    for (let j = 0; j < numPlayers; j++) {
      handPosBGA[numPlayers].push({
        x: handX,
        y: handY + (handH * (1 + handSpacing) * j),
        w: handW,
        h: handH,
        rot: 0,
      });
    }
  }

  // This is the position for the player name frames in Keldon mode
  // This cannot be algorithmically derived from the hand positions
  const namePosValues = {
    h: 0.02,
  };
  namePos[2] = [
    { x: 0.18, y: 0.97, w: 0.44, h: namePosValues.h },
    { x: 0.18, y: 0.21, w: 0.44, h: namePosValues.h },
  ];
  namePos[3] = [
    { x: 0.18, y: 0.97, w: 0.44, h: namePosValues.h },
    { x: 0.01, y: 0.765, w: 0.12, h: namePosValues.h },
    { x: 0.67, y: 0.765, w: 0.12, h: namePosValues.h },
  ];
  namePos[4] = [
    { x: 0.22, y: 0.97, w: 0.36, h: namePosValues.h },
    { x: 0.01, y: 0.74, w: 0.13, h: namePosValues.h },
    { x: 0.22, y: 0.21, w: 0.36, h: namePosValues.h },
    { x: 0.66, y: 0.74, w: 0.13, h: namePosValues.h },
  ];
  namePos[5] = [
    {
      x: handPos[5][0].x - 0.005,
      y: handPos[5][0].y + handPos[5][1].h + 0.02,
      w: handPos[5][0].w + 0.01,
      h: namePosValues.h,
    },
    {
      x: handPos[5][1].x - 0.0095,
      y: handPos[5][1].y + 0.005,
      w: 0.12,
      h: namePosValues.h,
    },
    {
      x: handPos[5][2].x - 0.005,
      y: handPos[5][2].y + handPos[5][2].h + 0.005,
      w: handPos[5][2].w + 0.01,
      h: namePosValues.h,
    },
    {
      x: handPos[5][3].x - 0.005,
      y: handPos[5][3].y + handPos[5][3].h + 0.005,
      w: handPos[5][3].w + 0.01,
      h: namePosValues.h,
    },
    {
      x: handPos[5][4].x - 0.006 - 0.105,
      y: handPos[5][1].y + 0.005,
      w: 0.12,
      h: namePosValues.h,
    },
  ];
  namePos[6] = [
    {
      x: handPos[6][0].x - 0.005,
      y: handPos[6][0].y + handPos[6][1].h + 0.02,
      w: handPos[6][0].w + 0.01,
      h: namePosValues.h,
    },
    {
      x: handPos[6][1].x - 0.009,
      y: handPos[6][1].y + 0.01,
      w: 0.12,
      h: namePosValues.h,
    },
    {
      x: handPos[6][2].x - 0.005,
      y: handPos[6][2].y + handPos[6][2].h + 0.02,
      w: handPos[6][2].w + 0.01,
      h: namePosValues.h,
    },
    {
      x: handPos[6][3].x - 0.005,
      y: handPos[6][3].y + handPos[6][3].h + 0.02,
      w: handPos[6][3].w + 0.01,
      h: namePosValues.h,
    },
    {
      x: handPos[6][4].x - 0.005,
      y: handPos[6][4].y + handPos[6][4].h + 0.02,
      w: handPos[6][4].w + 0.01,
      h: namePosValues.h,
    },
    {
      x: handPos[6][5].x - 0.006 - 0.105,
      y: handPos[6][1].y + 0.01,
      w: 0.12,
      h: namePosValues.h,
    },
  ];

  /* eslint-enable object-curly-newline */

  if (!globals.lobby.settings.keldonMode) {
    const i = numPlayers;
    const namePosBGAMod = {
      x: 0.005,
      y: 0.01,
    };
    namePosBGA[i] = [];
    for (let j = 0; j < i; j++) {
      namePosBGA[i].push({
        x: handPosBGA[i][j].x - namePosBGAMod.x,
        y: handPosBGA[i][j].y + handPosBGA[i][j].h + namePosBGAMod.y,
        h: namePosValues.h,
        w: handPosBGA[i][j].w + (namePosBGAMod.x * 2),
      });
    }
  }

  // Draw the hands
  for (let i = 0; i < numPlayers; i++) {
    let j = i - globals.playerUs;

    if (j < 0) {
      j += numPlayers;
    }

    let playerHandPos = handPos;
    let playerNamePos = namePos;
    if (!globals.lobby.settings.keldonMode) {
      playerHandPos = handPosBGA;
      playerNamePos = namePosBGA;
    }

    const handValues = {
      x: playerHandPos[numPlayers][j].x,
      y: playerHandPos[numPlayers][j].y,
      w: playerHandPos[numPlayers][j].w,
      h: playerHandPos[numPlayers][j].h,
      rot: playerHandPos[numPlayers][j].rot,
    };
    globals.elements.playerHands[i] = new CardLayout({
      x: handValues.x * winW,
      y: handValues.y * winH,
      width: handValues.w * winW,
      height: handValues.h * winH,
      rotation: handValues.rot,
      align: 'center',
      reverse: isHandReversed(j),
      listening: true,
    });
    globals.layers.card.add(globals.elements.playerHands[i] as any);

    const turnRectValues = {
      // The black box should always be as wide as the name frame
      x: playerNamePos[numPlayers][j].x,
      y: handValues.y,
      w: playerNamePos[numPlayers][j].w * 1.04,
      h: handValues.h * 1.34,
      offsetX: handValues.w * 0.02,
      offsetY: handValues.h * 0.14,
    };
    if (globals.lobby.settings.keldonMode) {
      turnRectValues.x = handValues.x;
<<<<<<< HEAD
      turnRectValues.w = handValues.w * 1.025;
      turnRectValues.h = handValues.h * 1.075;
      turnRectValues.offsetX = handValues.w * 0.0125;
      turnRectValues.offsetY = handValues.h * 0.0375;
=======
      turnRectValues.w = handValues.w * 1.05;
      turnRectValues.h = handValues.h * 1.1;
      turnRectValues.offsetX = handValues.w * 0.025;
      turnRectValues.offsetY = handValues.h * 0.05;
>>>>>>> f69f6d42
      if (numPlayers === 5) {
        turnRectValues.w += handValues.w * 0.03;
        turnRectValues.offsetX += handValues.w * 0.015;
      }
    } else if (numPlayers === 6) {
      turnRectValues.h += 0.005;
    }
    const turnRect = new Konva.Rect({
      x: turnRectValues.x * winW,
      y: turnRectValues.y * winH,
      width: turnRectValues.w * winW,
      height: turnRectValues.h * winH,
      offset: {
        x: turnRectValues.offsetX * winW,
        y: turnRectValues.offsetY * winH,
      },
      fill: 'black',
      cornerRadius: turnRectValues.h * 0.1 * winH,
      rotation: handValues.rot,
      opacity: 0.5,
      visible: false,
    });
    globals.layers.UI.add(turnRect);
    globals.elements.playerHandTurnRects.push(turnRect);

    // drawShades(winW, winH, numPlayers, j);

    globals.elements.nameFrames[i] = new NameFrame({
      x: playerNamePos[numPlayers][j].x * winW,
      y: playerNamePos[numPlayers][j].y * winH,
      width: playerNamePos[numPlayers][j].w * winW,
      height: playerNamePos[numPlayers][j].h * winH,
      name: globals.playerNames[i],
      playerIndex: i,
    });
    globals.layers.UI.add(globals.elements.nameFrames[i] as any);

    drawDetrimentalCharacters(winW, winH, numPlayers, i, j);
  }
}

/*
// Draw the faded shade that shows where the "new" side of the hand is
// (but don't bother drawing it in BGA mode since all the hands face the same way)
const drawShades = (winW: number, winH: number, numPlayers: number, playerIndex: number) => {
  if (!globals.lobby.settings.keldonMode) {
    return;
  }

  // This is the position for the white shade that shows where the new side of the hand is
  // The x and y coordinates cannot be algorithmically derived from the hand positions
  // Note that there is no shade in BGA mode
  const shadePos: HandConfig[][] = [];
  shadePos[2] = [
    { x: handPos[2][0].x + 0.001, y: handPos[2][0].y - 0.008 },
    { x: handPos[2][1].x - 0.011, y: handPos[2][1].y - 0.008 },
  ];
  shadePos[3] = [
    { x: handPos[3][0].x + 0.001, y: handPos[3][0].y - 0.008 },
    { x: handPos[3][1].x - 0.006, y: handPos[3][1].y + 0.01 },
    { x: handPos[3][2].x + 0.003, y: handPos[3][2].y - 0.013 },
  ];
  shadePos[4] = [
    { x: handPos[4][0].x + 0.001, y: handPos[4][0].y - 0.008 },
    { x: handPos[4][1].x - 0.007, y: handPos[4][1].y + 0.021 },
    { x: handPos[4][2].x - 0.011, y: handPos[4][2].y - 0.008 },
    { x: handPos[4][3].x + 0.002, y: handPos[4][3].y - 0.023 },
  ];
  shadePos[5] = [
    { x: handPos[5][0].x + 0.001, y: handPos[5][0].y - 0.008 },
    { x: handPos[5][1].x - 0.004, y: handPos[5][1].y + 0.009 },
    { x: handPos[5][2].x - 0.01, y: handPos[5][2].y - 0.008 },
    { x: handPos[5][3].x - 0.01, y: handPos[5][3].y - 0.008 },
    { x: handPos[5][4].x + 0.004, y: handPos[5][4].y - 0.009 },
  ];
  shadePos[6] = [
    { x: handPos[6][0].x + 0.001, y: handPos[6][0].y - 0.008 },
    { x: handPos[6][1].x - 0.0045, y: handPos[6][1].y + 0.02 },
    { x: handPos[6][2].x - 0.011, y: handPos[6][2].y - 0.008 },
    { x: handPos[6][3].x - 0.011, y: handPos[6][3].y - 0.008 },
    { x: handPos[6][4].x - 0.011, y: handPos[6][4].y - 0.008 },
    { x: handPos[6][5].x + 0.0045, y: handPos[6][5].y - 0.02 },
  ];
  for (let i = 2; i <= 6; i++) {
    for (let j = 0; j < i; j++) {
      shadePos[i][j].w = handPos[i][j].w + 0.01;
      shadePos[i][j].h = handPos[i][j].h + 0.016;
      shadePos[i][j].rot = handPos[i][j].rot;
    }
  }

  const rect = new Konva.Rect({
    x: shadePos[numPlayers][playerIndex].x * winW,
    y: shadePos[numPlayers][playerIndex].y * winH,
    width: shadePos[numPlayers][playerIndex].w * winW,
    height: shadePos[numPlayers][playerIndex].h * winH,
    rotation: shadePos[numPlayers][playerIndex].rot,
    cornerRadius: 0.03 * shadePos[numPlayers][playerIndex].w * winW,
    opacity: 0.4,
    fillLinearGradientStartPoint: {
      x: 0,
      y: 0,
    },
    fillLinearGradientEndPoint: {
      x: shadePos[numPlayers][playerIndex].w * winW,
      y: 0,
    },
    fillLinearGradientColorStops: [0, 'rgba(0,0,0,0)', 0.9, 'white'],
  });

  if (isHandReversed(playerIndex)) {
    rect.fillLinearGradientColorStops([1, 'rgba(0,0,0,0)', 0.1, 'white']);
  }

  globals.layers.UI.add(rect);
};
*/

// Draw the "Detrimental Character Assignments" icon and tooltip
const drawDetrimentalCharacters = (
  winW: number,
  winH: number,
  numPlayers: number,
  i: number,
  j: number,
) => {
  let playerNamePos = namePos;
  if (!globals.lobby.settings.keldonMode) {
    playerNamePos = namePosBGA;
  }

  if (globals.options.detrimentalCharacters) {
    const characterID = globals.characterAssignments[i];
    if (characterID === null) {
      throw new Error(`The character ID for player ${i} is null.`);
    }
    let character: Character | undefined;
    if (characterID === -1) {
      // A character with the ID of -1 may be assigned when debugging
      character = {
        id: -1,
        name: 'n/a',
        description: '',
        emoji: '',
      };
    } else {
      character = getCharacter(characterID);
    }

    const width2 = 0.03 * winW;
    const height2 = 0.03 * winH;
    const charIcon = new TextWithTooltip({
      width: width2,
      height: height2,
      x: (playerNamePos[numPlayers][j].x * winW) - (width2 / 2),
      y: (playerNamePos[numPlayers][j].y * winH) - (height2 / 2),
      fontSize: 0.03 * winH,
      fontFamily: 'Verdana',
      align: 'center',
      text: character.emoji,
      fill: 'yellow',
      shadowColor: 'black',
      shadowBlur: 10,
      shadowOffset: {
        x: 0,
        y: 0,
      },
      shadowOpacity: 0.9,
      listening: true,
    });
    globals.layers.UI.add(charIcon);

    charIcon.tooltipName = `character-assignment-${i}`;
    const metadata = globals.characterMetadata[i];
    let tooltipContent = `<strong>#${character.id} - ${character.name}</strong><br />${character.description}`;
    if (tooltipContent.includes('[random color]')) {
      // Replace "[random color]" with the selected color
      tooltipContent = tooltipContent.replace(
        '[random color]',
        globals.variant.clueColors[metadata].name.toLowerCase(),
      );
    } else if (tooltipContent.includes('[random number]')) {
      // Replace "[random number]" with the selected number
      tooltipContent = tooltipContent.replace(
        '[random number]',
        metadata.toString(),
      );
    } else if (tooltipContent.includes('[random suit]')) {
      // Replace "[random suit]" with the selected suit name
      tooltipContent = tooltipContent.replace(
        '[random suit]',
        globals.variant.suits[metadata].name,
      );
    }
    charIcon.tooltipContent = tooltipContent;
    tooltips.init(charIcon, false, true);
  }
};

const isHandReversed = (j: number) => {
  // By default, the hand is not reversed
  let reverse = false;

  if (j === 0) {
    // Reverse the ordering of the cards for our own hand
    // (for our hand, the oldest card is the first card, which should be on the right)
    reverse = true;
  }
  if (!globals.lobby.settings.keldonMode) {
    // In BGA mode, we need to reverse every hand
    reverse = true;
  }
  if (globals.lobby.settings.reverseHands) {
    // If the "Reverse hand direction" option is turned on,
    // then we need to flip the direction of every hand
    reverse = !reverse;
  }

  return reverse;
};<|MERGE_RESOLUTION|>--- conflicted
+++ resolved
@@ -290,17 +290,10 @@
     };
     if (globals.lobby.settings.keldonMode) {
       turnRectValues.x = handValues.x;
-<<<<<<< HEAD
-      turnRectValues.w = handValues.w * 1.025;
-      turnRectValues.h = handValues.h * 1.075;
-      turnRectValues.offsetX = handValues.w * 0.0125;
-      turnRectValues.offsetY = handValues.h * 0.0375;
-=======
       turnRectValues.w = handValues.w * 1.05;
       turnRectValues.h = handValues.h * 1.1;
       turnRectValues.offsetX = handValues.w * 0.025;
       turnRectValues.offsetY = handValues.h * 0.05;
->>>>>>> f69f6d42
       if (numPlayers === 5) {
         turnRectValues.w += handValues.w * 0.03;
         turnRectValues.offsetX += handValues.w * 0.015;
